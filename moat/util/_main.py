--- conflicted
+++ resolved
@@ -120,7 +120,7 @@
             for obj in yload(f, multi=True):
                 sys.stdout.buffer.write(packer(obj))
 
-<<<<<<< HEAD
+
 @cli.command("cfg")
 @click.argument("path", nargs=1)
 @click.pass_obj
@@ -146,7 +146,7 @@
         print(cfg, file=obj.stdout)
     else:
         yprint(cfg, stream=obj.stdout)
-=======
+
 
 @cli.command("path", help=Path.__doc__, no_args_is_help=True)
 @click.option(
@@ -174,22 +174,3 @@
     else:
         for p in path:
             print(repr(list(P(p))))
-
-@cli.command("cfg", help="dump a ", no_args_is_help=True)
-@click.pass_obj
-@click.option("-y", "--yaml", is_flag=True, help="print as YAML")
-@click.argument("path", nargs=-1, type=P)
-async def cfg_(obj, path, yaml):
-    if yaml:
-        delim = False
-        for p in path:
-            if delim:
-                print("---",file=obj.stdout)
-            v = obj.cfg._get(p)
-            yprint(v, obj.stdout)
-            delim = True
-    else:
-        for p in path:
-            v = obj.cfg._get(p)
-            print(v, file=obj.stdout)
->>>>>>> 4615d5a1
