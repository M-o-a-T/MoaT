--- conflicted
+++ resolved
@@ -40,12 +40,8 @@
         self.name_cb = name_cb or (lambda _c, _k, x: x)
         self.aux = aux
         self.short_help = short_help
-<<<<<<< HEAD
         self.postproc = postproc or (lambda _c, _t, x: None)
-=======
-        self.postproc = postproc or (lambda _c, x: None)
         self.long_name = long_name or name
->>>>>>> 31c34bc6
         self.sub_base = sub_base
         if sub_name is NotGiven:
             self.sub_name = None
