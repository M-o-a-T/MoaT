#
import asyncdbus.service as dbus

from moat.compat import CancelledError, sleep_ms, wait_for_ms, ticks_ms, ticks_diff, ticks_add, TimeoutError, Lock, TaskGroup
from moat.util import ValueEvent, combine_dict, attrdict

from .cell import Cell
from .packet import *

import logging
logger = logging.getLogger("__name__")

class NoSuchCell(RuntimeError):
    pass

class SpuriousData(RuntimeError):
    pass


class Controller(dbus.ServiceInterface):
    """
    Main controller for our BMS.

    TODO really support more than one battery
    """
    def __init__(self, name, cfg, gcfg):
        super().__init__("org.m-o-a-t.bms")
        self.name = name
        self.cfg = cfg
        self.gcfg = gcfg
        self.batt = []
        self.cells = []

        # talk to the cell modules
        self.seq = 0
        self.t = ticks_ms()
        self.w_lock = Lock()
        self.baud = gcfg.apps[cfg.serial].cfg.baud
        self.waiting = [None]*8

        n = 0
        for i,b in enumerate(cfg.batteries):
            batt = Battery(self, b, gcfg, n,i)
            self.batt.append(batt)
            n += b.n

    def add_cell(self, cell):
        self.cells.append(cell)

    async def run(self, req, dbus):
        self._req = req
        self._dbus = dbus

        try:
            await dbus.export('/bms',self)
            await self._run()
        finally:
            await dbus.unexport('/bms')

    @property
    def dbus(self):
        return self._dbus

    @property
    def req(self):
        return self._req

    async def _run(self):
        async with TaskGroup() as tg:
            await tg.spawn(self._read)
            for b in self.batt:
                await tg.spawn(b.run)


    async def send(self, *a,**k):
        """
        Send a message to the cells.
        Returns the per-battery replies.

        Retries a few times before erroring out.
        """

        err = None
        for n in range(5):
            try:
                return await self._send(*a,**k)
            except TimeoutError as e:
                if err is None:
                    err = e
        raise err from None

    async def _send(self, pkt, start=None, end=None, broadcast=False):
        """
        Send a message to the cells.
        Returns the per-battery replies.

        May time out.
        """
        # "broadcast" means the request data is not deleted.
        # start=None requires broadcast.
        # end!=start and len(pkt)==1 requires broadcast IF the packet
        # actually contains data.

        if not isinstance(pkt,(list,tuple)):
            pkt = (pkt,)
        h = PacketHeader(command=pkt[0].T, start=start or 0, broadcast=broadcast)
        for p in pkt[1:]:
            if p.T != h.command:
                raise ValueError("Needs same type, not %s vs %s", pkt[0], p)

        if start is None or broadcast:
            if len(pkt) != 1 or not broadcast:
                raise RuntimeError("Broadcast means one message")
            h.cells = MAXCELLS-1
        elif end is not None:
            h.cells = end-start
            if pkt[0].S.size > 0 and len(pkt) != h.cells+1:
                raise ValueError("Wrong packet count, %d vs %d for %s" % (len(pkt), h.cells+1, pkt[0]))
        else:
            h.cells = len(pkt)-1
        msg = b"".join(p.to_bytes() for p in pkt)

        async with self.w_lock:
            t = ticks_ms()
            td = ticks_diff(self.t,t)
            if td > 0:
                await sleep_ms(td)

            h.sequence = seq = self.seq
            self.seq = (self.seq + 1) % 8
            evt = self.waiting[seq]
            if evt is not None:
                # kill prev request
                evt.set_error(TimeoutError)
            self.waiting[seq] = evt = ValueEvent()

            # We need to delay by whatever the affected cells add to the
            # message, otherwise the next msg might catch up
            msg = h.to_bytes()+msg
            n_cells = end-start+1
            mlen = len(msg) + n_cells*(replyClass[h.command].S.size+h.S.size+4)

            self.t = t + 10*mlen/self.baud
            await self.req.send([self.cfg.serial, "send"], data=msg)

        return await wait_for_ms(5000, evt.get)

    async def _read(self):

        def set_err(hdr, err):
            n,self.waiting[hdr.sequence] = self.waiting[hdr.sequence],None
            n.set_error(err)

        req = self._req

        while True:
            msg = await req.send(["local",self.cfg.serial,"pkt"])
            # TODO set up a subscription mechanism

            off = PacketHeader.S.size
            hdr = PacketHeader.from_bytes(msg[0:off])
            if not hdr.seen:
                set_err(hdr, NoSuchCell(hdr.start))
                continue
            RC = replyClass[hdr.command]
            RCL = RC.S.size
            pkt = []
            if hdr.broadcast:
                # The request header has not been deleted,
                # so we need to skip it
                off += RC.S.size
            if RCL:
                while off < len(msg):
                    if off+RCL > len(msg):
                        break  # incomplete
                    pkt.append(RC.from_bytes(msg[off:off+RCL]))
                    off += RCL
            if off != len(msg):
                set_err(hdr, SpuriousData(msg))
                continue
<<<<<<< HEAD
            evt, self.waiting[hdr.sequence] = self.waiting[hdr.sequence], None
            evt.set((hdr,pkt))

    @dbus.method
    async def GetNBatteries(self) -> 'y':
        """
        Number of batteries on this controller
        """
        return len(self.batt)
=======
            n,self.waiting[hdr.sequence] = self.waiting[hdr.sequence],None
            if n is not None:
                n.set((hdr,pkt))
>>>>>>> 5c7210e2




class Battery(dbus.ServiceInterface):
    # global battery state, reported via MOAT callback
    u:float = None
    i:float = None
    w:float = None
    n_w:float = 0

    w_past:float = 0
    nw_past:float = 0

    chg_set:bool = None
    dis_set:bool = None

    def __init__(self, ctrl, cfg, gcfg, start, num):
        super().__init__("org.m-o-a-t.bms")

        self.name = cfg.name
        self.num = num
        self.ctrl = ctrl
        try:
            self.bms = gcfg.apps[cfg.bms]
        except AttributeError:
            self.bms = attrdict()

        self.start = start
        self.end = start+cfg.n-1

        self.cfg = cfg
        self.gcfg = gcfg

        self.cells = []
        for c in range(cfg.n):
            try:
                ccfg = cfg.cells[c]
            except IndexError:
                ccfg = {}
            ccfg = combine_dict(ccfg, cfg.default, cls=attrdict)
            cell = Cell(self, nr=self.start+c, path=f"/bms/{self.name}/{c}", cfg=ccfg, bcfg=self.cfg, gcfg=gcfg)
            self.ctrl.add_cell(cell)
            self.cells.append(cell)

    async def run(self):
        dbus = self.ctrl.dbus

        await dbus.export(f'/bms/{self.num}',self)
        for c in self.cells:
            await c.export(self.ctrl.dbus)

        try:
            await self._run()
        finally:
            for v in self.cells:
                await c.unexport()
            await dbus.unexport(f'/bms/{self.cfg.name}')

    async def _run(self):
        async with TaskGroup() as tg:
            await tg.spawn(self._read_update)

            res = await self.send(RequestGetSettings())
            if len(res) != len(self.cells):
                raise RuntimeError(f"Battery {self.begin}:{self.end}: found {len(res)} modules, not {len(self.cells)}")

            for c,r in zip(self.cells,res):
                r.to_cell(c)

            await tg.spawn(self.task_keepalive)
            await tg.spawn(self.task_voltage)
            await tg.spawn(self.task_temperature)


    async def task_keepalive(self):
        try:
            t = self.bms.poll.k / 2.1
        except AttributeError:
            return
        while True:
            self.ctrl.req.send([self.cfg.bms,"live"])
            await sleep_ms(t)


    async def task_voltage(self):
        """
        Periodically check the cell voltages
        """
        while True:
            hdr,res = await self.send(RequestVoltages())
            chg = False
            for c,r in zip(self.cells,res):
                chg = r.to_cell(c) or chg
            if chg:
                await self.check_limits()
                await self.VoltageChanged()

            await anyio.sleep(cfg.t.voltage)


    async def check_limits(self):
        """
        Verify that the battery voltages are within spec.
        """
        chg_ok = True
        dis_ok = True

        vsum = sum(c.voltage for c in self.cells)
        if abs(vsum-self.u) > vsum/0.02:
            logger.warning(f"Voltage doesn't match: reported {self.u}, sum {vsum}")

        if self.bms:
            if self.u >= self.bms.cfg.u.ext.max:
                chg_ok = False

            if self.u >= self.bms.cfg.u.max:
                self.ctrl.req.send([self.cfg.bms,"rly", st=False])
                logger.error(f"Battery {self} overvoltage, turned off")

            if self.u <= self.bms.cfg.u.ext.min:
                dis_ok = False

            if self.u <= self.bms.cfg.u.min:
                self.ctrl.req.send([self.cfg.bms,"rly", st=False])
                logger.error(f"Battery {self} undervoltage, turned off")

        for c in cells:
            if c.voltage >= c.cfg.ext.max:
                chg_ok = False

            if c.voltage >= c.cfg.min:
                self.ctrl.req.send([self.cfg.bms,"rly", st=False])
                logger.error(f"Cell {c} overvoltage, turned off")

            if c.voltage <= c.cfg.ext.max:
                dis_ok = False

            if c.voltage <= c.cfg.min:
                self.ctrl.req.send([self.cfg.bms,"rly", st=False])
                logger.error(f"Cell {c} undervoltage, turned off")

        if self.chg_set != chg_ok or self.dis_set != dis_ok:
            # send limits to BMS in mplex
            await self.ctrl.req.send(["local",self.cfg.bms,"cell"], okch=chg_ok, okdis=dis_ok)
            self.chg_set = chg_ok
            self.dis_set = dis_ok




    async def task_temperature(self):
        """
        Periodically check the cell temperatures
        """
        while True:
            hdr,res = await self.send(RequestCellTemperature())
            chg = False
            for c,r in zip(self.cells,res):
                chg = r.to_cell(c) or chg
            if chg:
                await self.TemperatureChanged()

            await anyio.sleep(cfg.t.temperature)


    async def send(self, pkt, start=None, end=None, **kw):
        """
        Send a message to "my" cells.
        """
        if start is None:
            start = self.start
        if end is None:
            end = self.end
        return await self.ctrl.send(pkt,start=start, end=end, **kw)

    async def _read_update(self):
        try:
            bms = self.cfg.bms
        except AttributeError:
            return  # no global BMS today
        while True:
            msg = await self.ctrl.req.send(["local",self.cfg.bms,"data"])
            await self.update_global(**msg)


    async def update_global(self, u=None,i=None,n=None,w=None,**kw):
        if u is not None:
            self.u = u

        if i is not None:
            self.i = i

        if w is not None:
            if n < self.n_w:
                self.w_past += self.w
                self.nw_past += self.n_w
            self.w = w
            self.n_w = n

    @dbus.signal()
    async def VoltageChanged(self) -> 'a(db)':
        """
        Return voltage plus in-bypass flag
        """
        return [(c.voltage,c.in_bypass) for c in self.cells]

    @dbus.signal()
    async def TemperatureChanged(self) -> 'a(dd)':
        """
        Return current temperatures (int,ext)
        """
        return [(c.internal_temp,c.external_temp) for c in self.cells]

    @dbus.method
    async def GetNCells(self) -> 'y':
        """
        Number of cells in this battery
        """
        return len(self.cells)

    @dbus.method
    async def GetName(self) -> 's':
        """
        Number of cells in this battery
        """
        return self.name
<|MERGE_RESOLUTION|>--- conflicted
+++ resolved
@@ -178,8 +178,8 @@
             if off != len(msg):
                 set_err(hdr, SpuriousData(msg))
                 continue
-<<<<<<< HEAD
             evt, self.waiting[hdr.sequence] = self.waiting[hdr.sequence], None
+            if evt is not None:
             evt.set((hdr,pkt))
 
     @dbus.method
@@ -188,13 +188,6 @@
         Number of batteries on this controller
         """
         return len(self.batt)
-=======
-            n,self.waiting[hdr.sequence] = self.waiting[hdr.sequence],None
-            if n is not None:
-                n.set((hdr,pkt))
->>>>>>> 5c7210e2
-
-
 
 
 class Battery(dbus.ServiceInterface):
