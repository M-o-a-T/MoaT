--- conflicted
+++ resolved
@@ -1,10 +1,5 @@
 port:
-<<<<<<< HEAD
   dev: "/dev/ttyACM0"
-=======
-
-  dev: "/dev/ttyACM1"
->>>>>>> b31d134d
   socket: "moat.test"
   guarded: true
 bms:
