port:
  dev: "/dev/ttyACM1"
  socket: "moat.test"
  guarded: true
bms:
  main:
    serial: ser
    batteries:
<<<<<<< HEAD
    - n: 1
      # number of cells
=======
    - n: 8
>>>>>>> f6023177
      name: test
      bms: batt
      default:
        min: 2.7
        max: 3.6
        ext:
          min: 2.9
          max: 3.55
        v_calibration: 0.001
        b_int: 3950
        b_ext: 3950
        r_load: 3
        samples: 5
      cells: []
      relay: False
      t:
        voltage: 2
        temperature: 5
apps:
  f:
    cmd: moat.app.fs.FsCmd
  ser:
    app: moat.app.serial.Serial
    cmd: moat.app.serial.SerialCmd
    cfg:
      uart: 0
      tx: 0
      rx: 1
      baud: 2400
      max:
        len: 1000
        idle: 500
      start: 0xFF
      # mark: 0x11
  batt:
    app: moat.app.bms.Batt
    cmd: moat.app.bms.BattCmd
    cfg:
      u:
        max: 28.5
        min: 23
        ext:
          max: 28
          min: 23.5
        pin: 26
        scale: 0.000549
        offset: 0
      i:
        max: 5
        min: -5
        ext:
          max: 2
          min: -2
        offset: -0.0335
        pin: 27
        ref: 28
        scale: -0.001
      poll:
        d: 250
        n: 10
<<<<<<< HEAD
        t: 500
        k: 10000  # needs to survive a controller restart
=======
        t: 250
>>>>>>> f6023177
      rel:
        pin: 2
        t: 10000
        t1: 1000<|MERGE_RESOLUTION|>--- conflicted
+++ resolved
@@ -1,4 +1,5 @@
 port:
+
   dev: "/dev/ttyACM1"
   socket: "moat.test"
   guarded: true
@@ -6,12 +7,8 @@
   main:
     serial: ser
     batteries:
-<<<<<<< HEAD
-    - n: 1
+    - n: 8
       # number of cells
-=======
-    - n: 8
->>>>>>> f6023177
       name: test
       bms: batt
       default:
@@ -72,12 +69,8 @@
       poll:
         d: 250
         n: 10
-<<<<<<< HEAD
-        t: 500
+        t: 250
         k: 10000  # needs to survive a controller restart
-=======
-        t: 250
->>>>>>> f6023177
       rel:
         pin: 2
         t: 10000
