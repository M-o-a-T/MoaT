port:
<<<<<<< HEAD
  dev: "/dev/ttyACM0"
=======

  dev: "/dev/ttyACM1"
>>>>>>> 8c4d3a8d
  socket: "moat.test"
  guarded: true
bms:
  main:
    serial: ser
    batteries:
    - n: 8
      # number of cells
      name: test
      bms: batt
      default:
        min: 2.7
        max: 3.6
        ext:
          min: 2.9
          max: 3.55
        v_calibration: 0.001
        b_int: 3950
        b_ext: 3950
        r_load: 3
        samples: 5
      cells: []
      relay: False
      t:
        voltage: 2
        temperature: 5
apps:
  f:
    cmd: moat.app.fs.FsCmd
  ser:
    app: moat.app.serial.Serial
    cmd: moat.app.serial.SerialCmd
    cfg:
      uart: 0
      tx: 0
      rx: 1
      baud: 2400
      max:
        len: 1000
        idle: 500
      start: 0xFF
      # mark: 0x11
  batt:
    app: moat.app.bms.Batt
    cmd: moat.app.bms.BattCmd
    cfg:
      u:
        max: 28.5
        min: 23
        ext:
          max: 28
          min: 23.5
        pin: 26
        scale: 0.000549
        offset: 0
      i:
        max: 5
        min: -5
        ext:
          max: 2
          min: -2
        offset: 0.1
        pin: 27
        ref: 28
        scale: -0.001
      poll:
        d: 250
        n: 10
        t: 250
        k: 10000  # needs to survive a controller restart
      rel:
        pin: 2
        t: 10000
        t1: 1000<|MERGE_RESOLUTION|>--- conflicted
+++ resolved
@@ -1,10 +1,5 @@
 port:
-<<<<<<< HEAD
   dev: "/dev/ttyACM0"
-=======
-
-  dev: "/dev/ttyACM1"
->>>>>>> 8c4d3a8d
   socket: "moat.test"
   guarded: true
 bms:
